/*
 * Copyright (c) 2021 by the OnMetal authors.
 *
 * Licensed under the Apache License, Version 2.0 (the "License");
 * you may not use this file except in compliance with the License.
 * You may obtain a copy of the License at
 *
 *     http://www.apache.org/licenses/LICENSE-2.0
 *
 * Unless required by applicable law or agreed to in writing, software
 * distributed under the License is distributed on an "AS IS" BASIS,
 * WITHOUT WARRANTIES OR CONDITIONS OF ANY KIND, either express or implied.
 * See the License for the specific language governing permissions and
 * limitations under the License.
 */

package network

import (
	"context"
	"fmt"

	"github.com/go-logr/logr"
	corev1 "k8s.io/api/core/v1"
	metav1 "k8s.io/apimachinery/pkg/apis/meta/v1"
	"k8s.io/apimachinery/pkg/runtime"
	ctrl "sigs.k8s.io/controller-runtime"
	"sigs.k8s.io/controller-runtime/pkg/builder"
	"sigs.k8s.io/controller-runtime/pkg/client"
	"sigs.k8s.io/controller-runtime/pkg/manager"

	commonv1alpha1 "github.com/onmetal/onmetal-api/apis/common/v1alpha1"
	networkv1alpha1 "github.com/onmetal/onmetal-api/apis/network/v1alpha1"
	"github.com/onmetal/onmetal-api/predicates"
)

const subnetFieldOwner = client.FieldOwner("networking.onmetal.de/subnet")

// SubnetReconciler reconciles a Subnet object
type SubnetReconciler struct {
	client.Client
	Scheme *runtime.Scheme
}

//+kubebuilder:rbac:groups=network.onmetal.de,resources=subnets,verbs=get;list;watch;create;update;patch;delete
//+kubebuilder:rbac:groups=network.onmetal.de,resources=subnets/status,verbs=get;update;patch
//+kubebuilder:rbac:groups=network.onmetal.de,resources=subnets/finalizers,verbs=update
//+kubebuilder:rbac:groups=network.onmetal.de,resources=ipamranges,verbs=get;list;watch;create;update;patch

// Reconcile reconciles the spec with the real world.
func (r *SubnetReconciler) Reconcile(ctx context.Context, req ctrl.Request) (ctrl.Result, error) {
	log := ctrl.LoggerFrom(ctx)
	subnet := &networkv1alpha1.Subnet{}
	if err := r.Get(ctx, req.NamespacedName, subnet); err != nil {
		return ctrl.Result{}, client.IgnoreNotFound(err)
	}

	return r.reconcileExists(ctx, log, subnet)
}

func (r *SubnetReconciler) reconcileExists(ctx context.Context, log logr.Logger, subnet *networkv1alpha1.Subnet) (ctrl.Result, error) {
	if !subnet.DeletionTimestamp.IsZero() {
		return ctrl.Result{}, nil
	}

	return r.reconcile(ctx, log, subnet)
}

func (r *SubnetReconciler) reconcile(ctx context.Context, log logr.Logger, subnet *networkv1alpha1.Subnet) (ctrl.Result, error) {
	var (
		ipamRangeParent *corev1.LocalObjectReference
		items           []networkv1alpha1.IPAMRangeItem
	)
	if parent := subnet.Spec.Parent; parent != nil {
		ipamRangeParent = &corev1.LocalObjectReference{Name: networkv1alpha1.SubnetIPAMName(parent.Name)}
		for _, rng := range subnet.Spec.Ranges {
			cidr := rng.CIDR
			items = append(items, networkv1alpha1.IPAMRangeItem{
				Size: rng.Size,
				CIDR: cidr,
			})
		}
	} else {
		for _, rng := range subnet.Spec.Ranges {
			if rng.CIDR != nil {
				ele := networkv1alpha1.IPAMRangeItem{
					CIDR: rng.CIDR,
				}
				items = append(items, ele)
			}
		}
	}

	ipamRange := &networkv1alpha1.IPAMRange{
		TypeMeta: metav1.TypeMeta{
			APIVersion: networkv1alpha1.GroupVersion.String(),
			Kind:       networkv1alpha1.IPAMRangeGK.Kind,
		},
		ObjectMeta: metav1.ObjectMeta{
			Namespace: subnet.Namespace,
			Name:      networkv1alpha1.SubnetIPAMName(subnet.Name),
		},
		Spec: networkv1alpha1.IPAMRangeSpec{
			Parent: ipamRangeParent,
			Items:  items,
		},
	}
	if err := ctrl.SetControllerReference(subnet, ipamRange, r.Scheme); err != nil {
		return ctrl.Result{}, fmt.Errorf("could not own ipam range: %w", err)
	}

	if err := r.Patch(ctx, ipamRange, client.Apply, subnetFieldOwner); err != nil {
		return ctrl.Result{}, fmt.Errorf("could not apply ipam range: %w", err)
	}

	var cidrs []commonv1alpha1.CIDR
	for _, allocation := range ipamRange.Status.Allocations {
		if allocation.State == networkv1alpha1.IPAMRangeAllocationFailed || allocation.CIDR == nil {
			continue
		}
<<<<<<< HEAD

		for _, request := range items {
			if equality.Semantic.DeepEqual(allocation.Request, request) {
				cidrs = append(cidrs, *request.CIDR)
			}
		}
=======
		cidrs = append(cidrs, *allocation.CIDR)
>>>>>>> 6e864722
	}

	updated := subnet.DeepCopy()
	updated.Status.CIDRs = cidrs
	updated.Status.State = networkv1alpha1.SubnetStateUp
	if err := r.Status().Patch(ctx, updated, client.MergeFrom(subnet)); err != nil {
		return ctrl.Result{}, fmt.Errorf("could not update subnet status")
	}

	return ctrl.Result{}, nil
}

// SetupWithManager sets up the controller with the Manager.
func (r *SubnetReconciler) SetupWithManager(mgr manager.Manager) error {
	return ctrl.NewControllerManagedBy(mgr).
		For(&networkv1alpha1.Subnet{}).
		Owns(&networkv1alpha1.IPAMRange{}, builder.WithPredicates(
			predicates.IPAMRangeAllocationsChangedPredicate{},
		)).
		Complete(r)
}<|MERGE_RESOLUTION|>--- conflicted
+++ resolved
@@ -118,16 +118,7 @@
 		if allocation.State == networkv1alpha1.IPAMRangeAllocationFailed || allocation.CIDR == nil {
 			continue
 		}
-<<<<<<< HEAD
-
-		for _, request := range items {
-			if equality.Semantic.DeepEqual(allocation.Request, request) {
-				cidrs = append(cidrs, *request.CIDR)
-			}
-		}
-=======
 		cidrs = append(cidrs, *allocation.CIDR)
->>>>>>> 6e864722
 	}
 
 	updated := subnet.DeepCopy()
