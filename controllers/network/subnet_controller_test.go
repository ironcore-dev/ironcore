--- conflicted
+++ resolved
@@ -152,7 +152,6 @@
 		By("waiting for the child ipam range to be created and have the correct requests in spec")
 		ipamRangeKey := client.ObjectKey{Namespace: childSubnet.Namespace, Name: networkv1alpha1.SubnetIPAMName(childSubnet.Name)}
 		ipamRange := &networkv1alpha1.IPAMRange{}
-<<<<<<< HEAD
 		By("waiting for the status of the ipam range to have an allocated CIDR")
 		Eventually(func(g Gomega) []networkv1alpha1.IPAMRangeItem {
 			err := k8sClient.Get(ctx, ipamRangeKey, ipamRange)
@@ -161,15 +160,6 @@
 			return ipamRange.Spec.Items
 		}, timeout, interval).Should(ContainElement(networkv1alpha1.IPAMRangeItem{
 			Size: 28,
-=======
-		Eventually(func(g Gomega) []networkv1alpha1.IPAMRangeRequest {
-			err := k8sClient.Get(ctx, ipamRangeKey, ipamRange)
-			Expect(client.IgnoreNotFound(err)).NotTo(HaveOccurred())
-			g.Expect(err).NotTo(HaveOccurred())
-			return ipamRange.Spec.Requests
-		}, timeout, interval).Should(ContainElement(networkv1alpha1.IPAMRangeRequest{
-			Size: int32(rangeSize),
->>>>>>> 6e864722
 		}))
 
 		By("waiting for the status of the Subnet to be up")
@@ -243,24 +233,24 @@
 		By("waiting for the first child-ipam-range to be created and have the correct requests in spec")
 		firstIPAMRangeKey := client.ObjectKey{Namespace: firstChildSubnet.Namespace, Name: networkv1alpha1.SubnetIPAMName(firstChildSubnet.Name)}
 		firstIPAMRange := &networkv1alpha1.IPAMRange{}
-		Eventually(func(g Gomega) []networkv1alpha1.IPAMRangeRequest {
+		Eventually(func(g Gomega) []networkv1alpha1.IPAMRangeItem {
 			err := k8sClient.Get(ctx, firstIPAMRangeKey, firstIPAMRange)
 			Expect(client.IgnoreNotFound(err)).NotTo(HaveOccurred())
 			g.Expect(err).NotTo(HaveOccurred())
-			return firstIPAMRange.Spec.Requests
-		}, timeout, interval).Should(ContainElement(networkv1alpha1.IPAMRangeRequest{
+			return firstIPAMRange.Spec.Items
+		}, timeout, interval).Should(ContainElement(networkv1alpha1.IPAMRangeItem{
 			Size: int32(childRangeSize),
 		}))
 
 		By("waiting for the second-ipam-range to be created and have the correct requests in spec")
 		secondIPAMRangeKey := client.ObjectKey{Namespace: secondChildSubnet.Namespace, Name: networkv1alpha1.SubnetIPAMName(secondChildSubnet.Name)}
 		secondIPAMRange := &networkv1alpha1.IPAMRange{}
-		Eventually(func(g Gomega) []networkv1alpha1.IPAMRangeRequest {
+		Eventually(func(g Gomega) []networkv1alpha1.IPAMRangeItem {
 			err := k8sClient.Get(ctx, secondIPAMRangeKey, secondIPAMRange)
 			Expect(client.IgnoreNotFound(err)).NotTo(HaveOccurred())
 			g.Expect(err).NotTo(HaveOccurred())
-			return secondIPAMRange.Spec.Requests
-		}, timeout, interval).Should(ContainElement(networkv1alpha1.IPAMRangeRequest{
+			return secondIPAMRange.Spec.Items
+		}, timeout, interval).Should(ContainElement(networkv1alpha1.IPAMRangeItem{
 			Size: int32(childRangeSize),
 		}))
 
