--- conflicted
+++ resolved
@@ -168,16 +168,9 @@
 			Expect(client.IgnoreNotFound(err)).NotTo(HaveOccurred())
 			g.Expect(err).NotTo(HaveOccurred())
 
-<<<<<<< HEAD
-			By("checking if the request of the IPAMRange corresponds to the IP of the machine's interface")
-			ifaceIP := ifaces[i].IP
-			Expect(rng.Spec.Items[0]).To(Equal(networkv1alpha1.IPAMRangeItem{
-				IPs: commonv1alpha1.NewIPRangePtr(netaddr.IPRangeFrom(ifaceIP.IP, ifaceIP.IP)),
-=======
 			g.Expect(ipamRange1.Spec.Parent.Name).To(Equal(networkv1alpha1.SubnetIPAMName(iface1.Target.Name)))
-			g.Expect(ipamRange1.Spec.Requests).To(ConsistOf(networkv1alpha1.IPAMRangeRequest{
+			g.Expect(ipamRange1.Spec.Items).To(ConsistOf(networkv1alpha1.IPAMRangeItem{
 				IPs: commonv1alpha1.PtrToIPRange(commonv1alpha1.IPRangeFrom(*iface1.IP, *iface1.IP)),
->>>>>>> 6e864722
 			}))
 
 			err = k8sClient.Get(ctx, ipamRangeKey2, ipamRange2)
@@ -185,7 +178,7 @@
 			g.Expect(err).NotTo(HaveOccurred())
 
 			g.Expect(ipamRange2.Spec.Parent.Name).To(Equal(networkv1alpha1.SubnetIPAMName(iface2.Target.Name)))
-			g.Expect(ipamRange2.Spec.Requests).To(ConsistOf(networkv1alpha1.IPAMRangeRequest{
+			g.Expect(ipamRange2.Spec.Items).To(ConsistOf(networkv1alpha1.IPAMRangeItem{
 				IPs: commonv1alpha1.PtrToIPRange(commonv1alpha1.IPRangeFrom(*iface2.IP, *iface2.IP)),
 			}))
 		}, timeout, interval).Should(Succeed())
@@ -265,7 +258,7 @@
 				Parent: &corev1.LocalObjectReference{
 					Name: networkv1alpha1.SubnetIPAMName(subnet.Name),
 				},
-				Requests: []networkv1alpha1.IPAMRangeRequest{
+				Items: []networkv1alpha1.IPAMRangeItem{
 					{
 						IPCount: 1,
 					},
@@ -278,22 +271,17 @@
 			g.Expect(allocation.IPs).NotTo(BeNil())
 			ifaceIP1 = allocation.IPs.From
 
-<<<<<<< HEAD
-			By("checking if the IP count in the IPAMRange request equals 1")
-			Expect(rng.Spec.Items[0].IPCount).To(Equal(int32(1)))
-=======
 			By("getting the second IPAMRange")
 			err = k8sClient.Get(ctx, ipamRangeKey2, ipamRange2)
 			Expect(client.IgnoreNotFound(err)).NotTo(HaveOccurred())
 			g.Expect(err).NotTo(HaveOccurred())
->>>>>>> 6e864722
 
 			By("verifying the spec of the second IPAMRange")
 			g.Expect(ipamRange2.Spec).To(Equal(networkv1alpha1.IPAMRangeSpec{
 				Parent: &corev1.LocalObjectReference{
 					Name: networkv1alpha1.SubnetIPAMName(subnet.Name),
 				},
-				Requests: []networkv1alpha1.IPAMRangeRequest{
+				Items: []networkv1alpha1.IPAMRangeItem{
 					{
 						IPCount: 1,
 					},
