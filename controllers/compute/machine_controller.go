--- conflicted
+++ resolved
@@ -37,6 +37,7 @@
 )
 
 const (
+	machineClassNameField      = ".spec.machineClass.name"
 	machineOwnerLabel          = "compute.onmetal.de/machine-owner"
 	machineInterfaceFieldOwner = client.FieldOwner("compute.onmetal.de/machine-iface")
 )
@@ -161,9 +162,6 @@
 	return ctrl.Result{}, nil
 }
 
-<<<<<<< HEAD
-const machineClassNameField = ".spec.machineClass.name"
-=======
 func appendInterfaceStatuses(statuses []computev1alpha1.InterfaceStatus, iface *computev1alpha1.Interface, rng *networkv1alpha1.IPAMRange) []computev1alpha1.InterfaceStatus {
 	for _, allocation := range rng.Status.Allocations {
 		if allocation.State != networkv1alpha1.IPAMRangeAllocationFree || allocation.IPs == nil {
@@ -178,5 +176,4 @@
 		})
 	}
 	return statuses
-}
->>>>>>> 40f920a4
+}