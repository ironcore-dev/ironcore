--- conflicted
+++ resolved
@@ -20,8 +20,6 @@
 	"path/filepath"
 	"testing"
 	"time"
-
-	networkv1alpha1 "github.com/onmetal/onmetal-api/apis/network/v1alpha1"
 
 	. "github.com/onsi/ginkgo"
 	. "github.com/onsi/gomega"
@@ -123,7 +121,6 @@
 			Scheme: k8sManager.GetScheme(),
 		}).SetupWithManager(k8sManager)).To(Succeed())
 
-<<<<<<< HEAD
 		err = (&network.SubnetReconciler{
 			Client: k8sManager.GetClient(),
 			Scheme: k8sManager.GetScheme(),
@@ -136,8 +133,6 @@
 		}).SetupWithManager(k8sManager)
 		Expect(err).ToNot(HaveOccurred())
 
-=======
->>>>>>> 86942629
 		go func() {
 			Expect(k8sManager.Start(mgrCtx)).To(Succeed(), "failed to start manager")
 		}()
