--- conflicted
+++ resolved
@@ -18,15 +18,8 @@
 
 import (
 	"context"
-<<<<<<< HEAD
-	"fmt"
-=======
->>>>>>> 01910e89
 	"path/filepath"
 	"testing"
-
-	corev1 "k8s.io/api/core/v1"
-	metav1 "k8s.io/apimachinery/pkg/apis/meta/v1"
 
 	. "github.com/onsi/ginkgo"
 	. "github.com/onsi/gomega"
@@ -50,13 +43,9 @@
 
 var (
 	cfg       *rest.Config
-<<<<<<< HEAD
 	ctx       = ctrl.SetupSignalHandler()
 	k8sClient client.Client
 	ns        = SetupTest(ctx)
-=======
-	k8sClient client.Client
->>>>>>> 01910e89
 	testEnv   *envtest.Environment
 )
 
@@ -125,7 +114,6 @@
 			Client: k8sManager.GetClient(),
 			Scheme: k8sManager.GetScheme(),
 		}).SetupWithManager(k8sManager)).To(Succeed())
-		fmt.Fprint(GinkgoWriter, "--------> machine reconciler registered")
 
 		go func() {
 			Expect(k8sManager.Start(mgrCtx)).To(Succeed(), "failed to start manager")
