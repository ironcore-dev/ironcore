--- conflicted
+++ resolved
@@ -136,14 +136,10 @@
 		newSrv, err := server.New(cfg, ns.Name, server.Options{
 			BaseURL: baseURL,
 			BrokerDownwardAPILabels: map[string]string{
-<<<<<<< HEAD
-				"root-machine-uid":     machinepoolletv1alpha1.MachineUIDLabel,
-				"root-reservation-uid": machinepoolletv1alpha1.ReservationUIDLabel,
-=======
 				"root-machine-uid": machinepoolletv1alpha1.MachineUIDLabel,
 				"root-nic-uid":     machinepoolletv1alpha1.NetworkInterfaceUIDLabel,
 				"root-network-uid": machinepoolletv1alpha1.NetworkUIDLabel,
->>>>>>> 87761bd4
+				"root-reservation-uid": machinepoolletv1alpha1.ReservationUIDLabel,
 			},
 		})
 		Expect(err).NotTo(HaveOccurred())
