--- conflicted
+++ resolved
@@ -249,23 +249,15 @@
 
 		Expect((&controllers.MachinePoolReconciler{
 			Client:             k8sManager.GetClient(),
-<<<<<<< HEAD
-			MachinePoolName:    TestMachinePool,
-			Addresses:          []computev1alpha1.MachinePoolAddress{},
-			Port:               8080,
 			MachineRuntime:     srv,
 			MachineClassMapper: machineClassMapper,
-=======
-			MachineRuntime:     srv,
-			MachineClassMapper: machineClassMapper,
-			MachinePoolName:    TestMachinePool,
+			MachinePoolName:    mp.Name,
 		}).SetupWithManager(k8sManager)).To(Succeed())
 
 		Expect((&controllers.MachinePoolAnnotatorReconciler{
 			Client:             k8sManager.GetClient(),
 			MachineClassMapper: machineClassMapper,
-			MachinePoolName:    TestMachinePool,
->>>>>>> a748b5db
+			MachinePoolName:    mp.Name,
 		}).SetupWithManager(k8sManager)).To(Succeed())
 
 		go func() {
