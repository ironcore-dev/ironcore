--- conflicted
+++ resolved
@@ -38,12 +38,7 @@
 )
 
 var _ = Describe("VolumeController", func() {
-<<<<<<< HEAD
-	ctx := SetupContext()
-	ns, vp, vc, expandableVc, srv := SetupTest(ctx)
-=======
-	ns, vp, vc, srv := SetupTest()
->>>>>>> 4057baf9
+	ns, vp, vc, expandableVc, srv := SetupTest()
 
 	It("should create a basic volume", func(ctx SpecContext) {
 		size := resource.MustParse("10Mi")
@@ -169,7 +164,7 @@
 
 	})
 
-	It("should expand a volume", func() {
+	It("should expand a volume", func(ctx SpecContext) {
 		size := resource.MustParse("100Mi")
 		newSize := resource.MustParse("200Mi")
 
