module github.com/onmetal/onmetal-api

go 1.19

require (
	github.com/bits-and-blooms/bitset v1.4.0
	github.com/blang/semver/v4 v4.0.0
	github.com/go-logr/logr v1.2.3
	github.com/gogo/protobuf v1.3.2
	github.com/google/go-cmp v0.5.9
	github.com/gorilla/mux v1.8.0
	github.com/moby/term v0.0.0-20220808134915-39b0c02b01ae
	github.com/onmetal/controller-utils v0.6.7
	github.com/onsi/ginkgo/v2 v2.7.0
	github.com/onsi/gomega v1.25.0
	github.com/spf13/cobra v1.6.1
	github.com/spf13/pflag v1.0.5
	go.uber.org/atomic v1.10.0
	go4.org/netipx v0.0.0-20220812043211-3cc044ffd68d
	golang.org/x/exp v0.0.0-20221212164502-fae10dda9338
	golang.org/x/sys v0.4.0
	google.golang.org/grpc v1.52.0
	gopkg.in/inf.v0 v0.9.1
	k8s.io/api v0.26.1
	k8s.io/apimachinery v0.26.1
	k8s.io/apiserver v0.26.1
	k8s.io/client-go v0.26.1
	k8s.io/component-base v0.26.1
	k8s.io/kube-aggregator v0.26.1
	k8s.io/kube-openapi v0.0.0-20221012153701-172d655c2280
	k8s.io/utils v0.0.0-20221128185143-99ec85e7a448
	sigs.k8s.io/controller-runtime v0.14.1
	sigs.k8s.io/structured-merge-diff/v4 v4.2.3
	sigs.k8s.io/yaml v1.3.0
)

require (
	github.com/Azure/go-ansiterm v0.0.0-20210617225240-d185dfc1b5a1 // indirect
	github.com/NYTimes/gziphandler v1.1.1 // indirect
	github.com/antlr/antlr4/runtime/Go/antlr v1.4.10 // indirect
	github.com/beorn7/perks v1.0.1 // indirect
	github.com/cenkalti/backoff/v4 v4.1.3 // indirect
	github.com/cespare/xxhash/v2 v2.1.2 // indirect
	github.com/coreos/go-semver v0.3.0 // indirect
	github.com/coreos/go-systemd/v22 v22.3.2 // indirect
	github.com/davecgh/go-spew v1.1.1 // indirect
	github.com/emicklei/go-restful/v3 v3.9.0 // indirect
	github.com/evanphx/json-patch v4.12.0+incompatible // indirect
	github.com/evanphx/json-patch/v5 v5.6.0 // indirect
	github.com/felixge/httpsnoop v1.0.3 // indirect
	github.com/fsnotify/fsnotify v1.6.0 // indirect
	github.com/go-logr/stdr v1.2.2 // indirect
	github.com/go-logr/zapr v1.2.3 // indirect
	github.com/go-openapi/jsonpointer v0.19.5 // indirect
	github.com/go-openapi/jsonreference v0.20.0 // indirect
	github.com/go-openapi/swag v0.22.3 // indirect
	github.com/golang/groupcache v0.0.0-20210331224755-41bb18bfe9da // indirect
	github.com/golang/protobuf v1.5.2 // indirect
	github.com/google/cel-go v0.12.6 // indirect
	github.com/google/gnostic v0.5.7-v3refs // indirect
	github.com/google/gofuzz v1.1.0 // indirect
	github.com/google/uuid v1.3.0 // indirect
	github.com/grpc-ecosystem/go-grpc-prometheus v1.2.0 // indirect
	github.com/grpc-ecosystem/grpc-gateway/v2 v2.7.0 // indirect
	github.com/imdario/mergo v0.3.12 // indirect
	github.com/inconshreveable/mousetrap v1.0.1 // indirect
	github.com/josharian/intern v1.0.0 // indirect
	github.com/json-iterator/go v1.1.12 // indirect
	github.com/mailru/easyjson v0.7.7 // indirect
	github.com/matttproud/golang_protobuf_extensions v1.0.2 // indirect
	github.com/moby/spdystream v0.2.0 // indirect
	github.com/modern-go/concurrent v0.0.0-20180306012644-bacd9c7ef1dd // indirect
	github.com/modern-go/reflect2 v1.0.2 // indirect
	github.com/munnerz/goautoneg v0.0.0-20191010083416-a7dc8b61c822 // indirect
	github.com/mxk/go-flowrate v0.0.0-20140419014527-cca7078d478f // indirect
	github.com/pkg/errors v0.9.1 // indirect
	github.com/prometheus/client_golang v1.14.0 // indirect
	github.com/prometheus/client_model v0.3.0 // indirect
	github.com/prometheus/common v0.37.0 // indirect
	github.com/prometheus/procfs v0.8.0 // indirect
	github.com/stoewer/go-strcase v1.2.0 // indirect
	go.etcd.io/etcd/api/v3 v3.5.5 // indirect
	go.etcd.io/etcd/client/pkg/v3 v3.5.5 // indirect
	go.etcd.io/etcd/client/v3 v3.5.5 // indirect
	go.opentelemetry.io/contrib/instrumentation/google.golang.org/grpc/otelgrpc v0.35.0 // indirect
	go.opentelemetry.io/contrib/instrumentation/net/http/otelhttp v0.35.0 // indirect
	go.opentelemetry.io/otel v1.10.0 // indirect
	go.opentelemetry.io/otel/exporters/otlp/internal/retry v1.10.0 // indirect
	go.opentelemetry.io/otel/exporters/otlp/otlptrace v1.10.0 // indirect
	go.opentelemetry.io/otel/exporters/otlp/otlptrace/otlptracegrpc v1.10.0 // indirect
	go.opentelemetry.io/otel/metric v0.31.0 // indirect
	go.opentelemetry.io/otel/sdk v1.10.0 // indirect
	go.opentelemetry.io/otel/trace v1.10.0 // indirect
	go.opentelemetry.io/proto/otlp v0.19.0 // indirect
	go.uber.org/multierr v1.6.0 // indirect
	go.uber.org/zap v1.24.0 // indirect
	golang.org/x/crypto v0.1.0 // indirect
<<<<<<< HEAD
	golang.org/x/net v0.5.0 // indirect
	golang.org/x/oauth2 v0.0.0-20220223155221-ee480838109b // indirect
	golang.org/x/sync v0.1.0 // indirect
	golang.org/x/term v0.4.0 // indirect
	golang.org/x/text v0.6.0 // indirect
=======
	golang.org/x/net v0.4.0 // indirect
	golang.org/x/oauth2 v0.0.0-20221014153046-6fdb5e3db783 // indirect
	golang.org/x/sync v0.0.0-20220722155255-886fb9371eb4 // indirect
	golang.org/x/term v0.3.0 // indirect
	golang.org/x/text v0.5.0 // indirect
>>>>>>> 5dd30c96
	golang.org/x/time v0.3.0 // indirect
	gomodules.xyz/jsonpatch/v2 v2.2.0 // indirect
	google.golang.org/appengine v1.6.7 // indirect
	google.golang.org/genproto v0.0.0-20221118155620-16455021b5e6 // indirect
	google.golang.org/protobuf v1.28.1 // indirect
	gopkg.in/natefinch/lumberjack.v2 v2.0.0 // indirect
	gopkg.in/yaml.v2 v2.4.0 // indirect
	gopkg.in/yaml.v3 v3.0.1 // indirect
	k8s.io/apiextensions-apiserver v0.26.1 // indirect
	k8s.io/klog/v2 v2.80.1 // indirect
	k8s.io/kms v0.26.1 // indirect
	sigs.k8s.io/apiserver-network-proxy/konnectivity-client v0.0.35 // indirect
	sigs.k8s.io/json v0.0.0-20220713155537-f223a00ba0e2 // indirect
)<|MERGE_RESOLUTION|>--- conflicted
+++ resolved
@@ -95,19 +95,11 @@
 	go.uber.org/multierr v1.6.0 // indirect
 	go.uber.org/zap v1.24.0 // indirect
 	golang.org/x/crypto v0.1.0 // indirect
-<<<<<<< HEAD
 	golang.org/x/net v0.5.0 // indirect
 	golang.org/x/oauth2 v0.0.0-20220223155221-ee480838109b // indirect
 	golang.org/x/sync v0.1.0 // indirect
 	golang.org/x/term v0.4.0 // indirect
 	golang.org/x/text v0.6.0 // indirect
-=======
-	golang.org/x/net v0.4.0 // indirect
-	golang.org/x/oauth2 v0.0.0-20221014153046-6fdb5e3db783 // indirect
-	golang.org/x/sync v0.0.0-20220722155255-886fb9371eb4 // indirect
-	golang.org/x/term v0.3.0 // indirect
-	golang.org/x/text v0.5.0 // indirect
->>>>>>> 5dd30c96
 	golang.org/x/time v0.3.0 // indirect
 	gomodules.xyz/jsonpatch/v2 v2.2.0 // indirect
 	google.golang.org/appengine v1.6.7 // indirect
